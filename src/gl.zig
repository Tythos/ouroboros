--- conflicted
+++ resolved
@@ -44,12 +44,6 @@
 pub const GL_FLOAT: GLenum = 0x1406;
 pub const GL_TRIANGLES: GLenum = 0x0004;
 pub const GL_LINES: GLenum = 0x0001;
-<<<<<<< HEAD
-
-// Depth testing constants
-pub const GL_DEPTH_TEST: GLenum = 0x0B71;
-=======
->>>>>>> 15bb67e5
 
 // OpenGL function pointers
 pub var glCreateShader: *const fn (GLenum) callconv(.C) GLuint = undefined;
@@ -87,8 +81,6 @@
 pub var glDrawArrays: *const fn (GLenum, GLint, GLsizei) callconv(.C) void = undefined;
 
 pub var glViewport: *const fn (GLint, GLint, GLsizei, GLsizei) callconv(.C) void = undefined;
-pub var glEnable: *const fn (GLenum) callconv(.C) void = undefined;
-
 pub var glEnable: *const fn (GLenum) callconv(.C) void = undefined;
 pub var glDepthFunc: *const fn (GLenum) callconv(.C) void = undefined;
 pub var glGetError: *const fn () callconv(.C) GLenum = undefined;
