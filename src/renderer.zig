const gl = @import("gl.zig");
<<<<<<< HEAD
const shader = @import("shader.zig");
const camera = @import("camera.zig");
const zlm = @import("zlm").as(f32);

pub const Renderer = struct {
    program: gl.GLuint,
    triangle_vao: gl.GLuint,
    triangle_vbo: gl.GLuint,
    axes_vao: gl.GLuint,
    axes_vbo: gl.GLuint,
    transform_location: gl.GLint,
    
    /// Initialize the renderer: load shaders, create VAO/VBO
    pub fn init(allocator: std.mem.Allocator) !Renderer {
        std.debug.print("Initializing renderer...\n", .{});
        
        // Load and compile shaders
        const program = try shader.loadProgram(
            allocator,
            "resources/shaders/triangle.v.glsl",
            "resources/shaders/triangle.f.glsl",
        );
        
        // Get uniform location
        const transform_location = gl.glGetUniformLocation(program, "transform");
        if (transform_location == -1) {
            std.debug.print("Warning: 'transform' uniform not found in shader\n", .{});
        }
        
        // Create triangle geometry
        const triangle_vao = try createTriangleGeometry();
        const triangle_vbo = try createTriangleVBO();
        
        // Create axes geometry
        const axes_vao = try createAxesGeometry();
        const axes_vbo = try createAxesVBO();
        
        std.debug.print("Renderer initialized successfully\n", .{});
        
        return Renderer{
            .program = program,
            .triangle_vao = triangle_vao,
            .triangle_vbo = triangle_vbo,
            .axes_vao = axes_vao,
            .axes_vbo = axes_vbo,
            .transform_location = transform_location,
        };
    }
    
    /// Create triangle VAO
    fn createTriangleGeometry() !gl.GLuint {
        // Define triangle vertices with rainbow colors at the origin (larger size)
        // Each vertex: [x, y, z, r, g, b]
        const vertices = [_]f32{
            // Position       // Color (red)
             0.0,  1.0, 0.0,  1.0, 0.0, 0.0,
            // Position       // Color (green)
            -1.0, -1.0, 0.0,  0.0, 1.0, 0.0,
            // Position       // Color (blue)
             1.0, -1.0, 0.0,  0.0, 0.0, 1.0,
        };
        
        // Create and bind VAO
        var vao: gl.GLuint = 0;
        gl.glGenVertexArrays(1, &vao);
        gl.glBindVertexArray(vao);
        
        // Create and bind VBO
        var vbo: gl.GLuint = 0;
        gl.glGenBuffers(1, &vbo);
        gl.glBindBuffer(gl.GL_ARRAY_BUFFER, vbo);
        gl.glBufferData(
            gl.GL_ARRAY_BUFFER,
            @intCast(vertices.len * @sizeOf(f32)),
            &vertices,
            gl.GL_STATIC_DRAW,
        );
        
        // Configure vertex attributes
        // Position attribute (location = 0)
        gl.glVertexAttribPointer(
            0,                                  // attribute location
            3,                                  // number of components (x, y, z)
            gl.GL_FLOAT,                        // type
            gl.GL_FALSE,                        // normalized?
            6 * @sizeOf(f32),                   // stride (6 floats per vertex)
            null,                               // offset (0)
        );
        gl.glEnableVertexAttribArray(0);
        
        // Color attribute (location = 1)
        gl.glVertexAttribPointer(
            1,                                  // attribute location
            3,                                  // number of components (r, g, b)
            gl.GL_FLOAT,                        // type
            gl.GL_FALSE,                        // normalized?
            6 * @sizeOf(f32),                   // stride (6 floats per vertex)
            @ptrFromInt(3 * @sizeOf(f32)),      // offset (3 floats in)
        );
        gl.glEnableVertexAttribArray(1);
        
        // Unbind VAO (good practice)
        gl.glBindVertexArray(0);
        
        return vao;
    }
    
    /// Create triangle VBO (returns the VBO handle for cleanup)
    fn createTriangleVBO() !gl.GLuint {
        var vbo: gl.GLuint = 0;
        gl.glGenBuffers(1, &vbo);
        return vbo;
    }
    
    /// Create axes VAO
    fn createAxesGeometry() !gl.GLuint {
        // Define unit axes for Z-up coordinate system: X (red), Y (green), Z (blue)
        // Camera looks from +X towards origin, +Y to the right, +Z up
        // Each vertex: [x, y, z, r, g, b]
        const vertices = [_]f32{
            // X-axis (red) - from origin to (1,0,0) - forward direction
            0.0, 0.0, 0.0,  1.0, 0.0, 0.0,  // origin
            1.0, 0.0, 0.0,  1.0, 0.0, 0.0,  // X endpoint (forward)
            
            // Y-axis (green) - from origin to (0,1,0) - right direction
            0.0, 0.0, 0.0,  0.0, 1.0, 0.0,  // origin
            0.0, 1.0, 0.0,  0.0, 1.0, 0.0,  // Y endpoint (right)
            
            // Z-axis (blue) - from origin to (0,0,1) - up direction
            0.0, 0.0, 0.0,  0.0, 0.0, 1.0,  // origin
            0.0, 0.0, 1.0,  0.0, 0.0, 1.0,  // Z endpoint (up)
        };
        
        // Create and bind VAO
        var vao: gl.GLuint = 0;
        gl.glGenVertexArrays(1, &vao);
        gl.glBindVertexArray(vao);
        
        // Create and bind VBO
        var vbo: gl.GLuint = 0;
        gl.glGenBuffers(1, &vbo);
        gl.glBindBuffer(gl.GL_ARRAY_BUFFER, vbo);
        gl.glBufferData(
            gl.GL_ARRAY_BUFFER,
            @intCast(vertices.len * @sizeOf(f32)),
            &vertices,
            gl.GL_STATIC_DRAW,
        );
        
        // Configure vertex attributes (same as triangle)
        // Position attribute (location = 0)
        gl.glVertexAttribPointer(
            0,                                  // attribute location
            3,                                  // number of components (x, y, z)
            gl.GL_FLOAT,                        // type
            gl.GL_FALSE,                        // normalized?
            6 * @sizeOf(f32),                   // stride (6 floats per vertex)
            null,                               // offset (0)
        );
        gl.glEnableVertexAttribArray(0);
        
        // Color attribute (location = 1)
        gl.glVertexAttribPointer(
            1,                                  // attribute location
            3,                                  // number of components (r, g, b)
            gl.GL_FLOAT,                        // type
            gl.GL_FALSE,                        // normalized?
            6 * @sizeOf(f32),                   // stride (6 floats per vertex)
            @ptrFromInt(3 * @sizeOf(f32)),      // offset (3 floats in)
        );
        gl.glEnableVertexAttribArray(1);
        
        // Unbind VAO (good practice)
        gl.glBindVertexArray(0);
        
        return vao;
    }
    
    /// Create axes VBO (returns the VBO handle for cleanup)
    fn createAxesVBO() !gl.GLuint {
        var vbo: gl.GLuint = 0;
        gl.glGenBuffers(1, &vbo);
        return vbo;
    }
    
    /// Render the scene with the given rotation angle and camera
    pub fn render(self: *const Renderer, angle: f32, cam: camera.Camera) void {
        // Clear the screen
        gl.glClearColor(0.05, 0.05, 0.1, 1.0);  // Darker background for better contrast
        gl.glClear(gl.GL_COLOR_BUFFER_BIT | gl.GL_DEPTH_BUFFER_BIT);
        
        // Use our shader program
        gl.glUseProgram(self.program);
        
        // Create 3D rotation matrices around different axes for the triangle
        // Rotate around X axis (pitch)
        const x_axis = zlm.Vec3.new(1, 0, 0);
        const pitch_angle = angle * 0.5; // Slower rotation around X
        const pitch_matrix = zlm.Mat4.createAngleAxis(x_axis, pitch_angle);
        
        // Rotate around Y axis (yaw)  
        const y_axis = zlm.Vec3.new(0, 1, 0);
        const yaw_angle = angle * 0.7; // Different speed for Y
        const yaw_matrix = zlm.Mat4.createAngleAxis(y_axis, yaw_angle);
        
        // Rotate around Z axis (roll)
        const z_axis = zlm.Vec3.new(0, 0, 1);
        const roll_angle = angle; // Full speed for Z
        const roll_matrix = zlm.Mat4.createAngleAxis(z_axis, roll_angle);
        
        // Combine rotations: Z * Y * X (applied in reverse order)
        const model_matrix = roll_matrix.mul(yaw_matrix).mul(pitch_matrix);
        
        // Render triangle with full MVP matrix pipeline
        self.renderTriangle(model_matrix, cam);
    }
    
    /// Render the axes (with view transform to show correct orientation)
    fn renderAxes(self: *const Renderer) void {
        // Transform from our coordinate system (X=forward, Y=right, Z=up) 
        // to OpenGL's default view (looking down -Z axis)
        // We need to rotate so that:
        // - Our +X (forward) becomes OpenGL's -Z (towards viewer)
        // - Our +Y (right) stays OpenGL's +Y (right)
        // - Our +Z (up) becomes OpenGL's +X (up in screen)
        
        // Create a proper view matrix to map our coordinate system to OpenGL's default view
        // Our system: X=forward, Y=right, Z=up
        // OpenGL default: looking down -Z, +Y up, +X right
        // We need: Our +X -> OpenGL -Z, Our +Y -> OpenGL +X, Our +Z -> OpenGL +Y
        
        // This requires a combination of rotations
        // First rotate around Y axis by -90 degrees, then around X axis by 90 degrees
        const y_axis = zlm.Vec3.new(0, 1, 0);
        const x_axis = zlm.Vec3.new(1, 0, 0);
        const rot_y = zlm.Mat4.createAngleAxis(y_axis, -std.math.pi / 2.0);
        const rot_x = zlm.Mat4.createAngleAxis(x_axis, std.math.pi / 2.0);
        const view_rotation = rot_x.mul(rot_y);
        
        // Set the transform uniform (mat4)
        if (self.transform_location != -1) {
            // OpenGL expects column-major matrices, but zlm stores row-major
            // We need to transpose before passing to OpenGL
            const transposed = view_rotation.transpose();
            gl.glUniformMatrix4fv(self.transform_location, 1, gl.GL_FALSE, @ptrCast(&transposed.fields));
        }
        
        // Bind axes VAO and draw as lines
        gl.glBindVertexArray(self.axes_vao);
        gl.glDrawArrays(gl.GL_LINES, 0, 6); // 3 lines = 6 vertices
        gl.glBindVertexArray(0);
    }
    
    /// Render the triangle with model matrix and camera (full MVP pipeline)
    fn renderTriangle(self: *const Renderer, model_matrix: zlm.Mat4, cam: camera.Camera) void {
        // Temporarily use just view matrix for debugging distortions
        const mvp_matrix = cam.getViewOnlyMatrix(model_matrix);
        
        // Set the transform uniform (mat4)
        if (self.transform_location != -1) {
            // OpenGL expects column-major matrices, but zlm stores row-major
            // We need to transpose before passing to OpenGL
            const transposed = mvp_matrix.transpose();
            gl.glUniformMatrix4fv(self.transform_location, 1, gl.GL_FALSE, @ptrCast(&transposed.fields));
        }
        
        // Bind triangle VAO and draw
        gl.glBindVertexArray(self.triangle_vao);
        gl.glDrawArrays(gl.GL_TRIANGLES, 0, 3);
        gl.glBindVertexArray(0);
    }
    
    /// Clean up OpenGL resources
    pub fn deinit(self: *const Renderer) void {
        std.debug.print("Cleaning up renderer resources...\n", .{});
        gl.glDeleteBuffers(1, &self.triangle_vbo);
        gl.glDeleteVertexArrays(1, &self.triangle_vao);
        gl.glDeleteBuffers(1, &self.axes_vbo);
        gl.glDeleteVertexArrays(1, &self.axes_vao);
        gl.glDeleteProgram(self.program);
    }
};
=======

/// Renderer utilities - lightweight helpers for common rendering operations
/// Individual scene objects (SceneGraphNode) now handle their own geometry and rendering

/// Clear the screen with the specified background color
pub fn clearScreen(r: f32, g: f32, b: f32, a: f32) void {
    gl.glClearColor(r, g, b, a);
    gl.glClear(gl.GL_COLOR_BUFFER_BIT | gl.GL_DEPTH_BUFFER_BIT);
}

/// Setup common OpenGL rendering state (depth testing, etc.)
pub fn setupRenderState() void {
    gl.glEnable(gl.GL_DEPTH_TEST);
    gl.glDepthFunc(gl.GL_LESS);
}
>>>>>>> 15bb67e5
<|MERGE_RESOLUTION|>--- conflicted
+++ resolved
@@ -1,288 +1,4 @@
 const gl = @import("gl.zig");
-<<<<<<< HEAD
-const shader = @import("shader.zig");
-const camera = @import("camera.zig");
-const zlm = @import("zlm").as(f32);
-
-pub const Renderer = struct {
-    program: gl.GLuint,
-    triangle_vao: gl.GLuint,
-    triangle_vbo: gl.GLuint,
-    axes_vao: gl.GLuint,
-    axes_vbo: gl.GLuint,
-    transform_location: gl.GLint,
-    
-    /// Initialize the renderer: load shaders, create VAO/VBO
-    pub fn init(allocator: std.mem.Allocator) !Renderer {
-        std.debug.print("Initializing renderer...\n", .{});
-        
-        // Load and compile shaders
-        const program = try shader.loadProgram(
-            allocator,
-            "resources/shaders/triangle.v.glsl",
-            "resources/shaders/triangle.f.glsl",
-        );
-        
-        // Get uniform location
-        const transform_location = gl.glGetUniformLocation(program, "transform");
-        if (transform_location == -1) {
-            std.debug.print("Warning: 'transform' uniform not found in shader\n", .{});
-        }
-        
-        // Create triangle geometry
-        const triangle_vao = try createTriangleGeometry();
-        const triangle_vbo = try createTriangleVBO();
-        
-        // Create axes geometry
-        const axes_vao = try createAxesGeometry();
-        const axes_vbo = try createAxesVBO();
-        
-        std.debug.print("Renderer initialized successfully\n", .{});
-        
-        return Renderer{
-            .program = program,
-            .triangle_vao = triangle_vao,
-            .triangle_vbo = triangle_vbo,
-            .axes_vao = axes_vao,
-            .axes_vbo = axes_vbo,
-            .transform_location = transform_location,
-        };
-    }
-    
-    /// Create triangle VAO
-    fn createTriangleGeometry() !gl.GLuint {
-        // Define triangle vertices with rainbow colors at the origin (larger size)
-        // Each vertex: [x, y, z, r, g, b]
-        const vertices = [_]f32{
-            // Position       // Color (red)
-             0.0,  1.0, 0.0,  1.0, 0.0, 0.0,
-            // Position       // Color (green)
-            -1.0, -1.0, 0.0,  0.0, 1.0, 0.0,
-            // Position       // Color (blue)
-             1.0, -1.0, 0.0,  0.0, 0.0, 1.0,
-        };
-        
-        // Create and bind VAO
-        var vao: gl.GLuint = 0;
-        gl.glGenVertexArrays(1, &vao);
-        gl.glBindVertexArray(vao);
-        
-        // Create and bind VBO
-        var vbo: gl.GLuint = 0;
-        gl.glGenBuffers(1, &vbo);
-        gl.glBindBuffer(gl.GL_ARRAY_BUFFER, vbo);
-        gl.glBufferData(
-            gl.GL_ARRAY_BUFFER,
-            @intCast(vertices.len * @sizeOf(f32)),
-            &vertices,
-            gl.GL_STATIC_DRAW,
-        );
-        
-        // Configure vertex attributes
-        // Position attribute (location = 0)
-        gl.glVertexAttribPointer(
-            0,                                  // attribute location
-            3,                                  // number of components (x, y, z)
-            gl.GL_FLOAT,                        // type
-            gl.GL_FALSE,                        // normalized?
-            6 * @sizeOf(f32),                   // stride (6 floats per vertex)
-            null,                               // offset (0)
-        );
-        gl.glEnableVertexAttribArray(0);
-        
-        // Color attribute (location = 1)
-        gl.glVertexAttribPointer(
-            1,                                  // attribute location
-            3,                                  // number of components (r, g, b)
-            gl.GL_FLOAT,                        // type
-            gl.GL_FALSE,                        // normalized?
-            6 * @sizeOf(f32),                   // stride (6 floats per vertex)
-            @ptrFromInt(3 * @sizeOf(f32)),      // offset (3 floats in)
-        );
-        gl.glEnableVertexAttribArray(1);
-        
-        // Unbind VAO (good practice)
-        gl.glBindVertexArray(0);
-        
-        return vao;
-    }
-    
-    /// Create triangle VBO (returns the VBO handle for cleanup)
-    fn createTriangleVBO() !gl.GLuint {
-        var vbo: gl.GLuint = 0;
-        gl.glGenBuffers(1, &vbo);
-        return vbo;
-    }
-    
-    /// Create axes VAO
-    fn createAxesGeometry() !gl.GLuint {
-        // Define unit axes for Z-up coordinate system: X (red), Y (green), Z (blue)
-        // Camera looks from +X towards origin, +Y to the right, +Z up
-        // Each vertex: [x, y, z, r, g, b]
-        const vertices = [_]f32{
-            // X-axis (red) - from origin to (1,0,0) - forward direction
-            0.0, 0.0, 0.0,  1.0, 0.0, 0.0,  // origin
-            1.0, 0.0, 0.0,  1.0, 0.0, 0.0,  // X endpoint (forward)
-            
-            // Y-axis (green) - from origin to (0,1,0) - right direction
-            0.0, 0.0, 0.0,  0.0, 1.0, 0.0,  // origin
-            0.0, 1.0, 0.0,  0.0, 1.0, 0.0,  // Y endpoint (right)
-            
-            // Z-axis (blue) - from origin to (0,0,1) - up direction
-            0.0, 0.0, 0.0,  0.0, 0.0, 1.0,  // origin
-            0.0, 0.0, 1.0,  0.0, 0.0, 1.0,  // Z endpoint (up)
-        };
-        
-        // Create and bind VAO
-        var vao: gl.GLuint = 0;
-        gl.glGenVertexArrays(1, &vao);
-        gl.glBindVertexArray(vao);
-        
-        // Create and bind VBO
-        var vbo: gl.GLuint = 0;
-        gl.glGenBuffers(1, &vbo);
-        gl.glBindBuffer(gl.GL_ARRAY_BUFFER, vbo);
-        gl.glBufferData(
-            gl.GL_ARRAY_BUFFER,
-            @intCast(vertices.len * @sizeOf(f32)),
-            &vertices,
-            gl.GL_STATIC_DRAW,
-        );
-        
-        // Configure vertex attributes (same as triangle)
-        // Position attribute (location = 0)
-        gl.glVertexAttribPointer(
-            0,                                  // attribute location
-            3,                                  // number of components (x, y, z)
-            gl.GL_FLOAT,                        // type
-            gl.GL_FALSE,                        // normalized?
-            6 * @sizeOf(f32),                   // stride (6 floats per vertex)
-            null,                               // offset (0)
-        );
-        gl.glEnableVertexAttribArray(0);
-        
-        // Color attribute (location = 1)
-        gl.glVertexAttribPointer(
-            1,                                  // attribute location
-            3,                                  // number of components (r, g, b)
-            gl.GL_FLOAT,                        // type
-            gl.GL_FALSE,                        // normalized?
-            6 * @sizeOf(f32),                   // stride (6 floats per vertex)
-            @ptrFromInt(3 * @sizeOf(f32)),      // offset (3 floats in)
-        );
-        gl.glEnableVertexAttribArray(1);
-        
-        // Unbind VAO (good practice)
-        gl.glBindVertexArray(0);
-        
-        return vao;
-    }
-    
-    /// Create axes VBO (returns the VBO handle for cleanup)
-    fn createAxesVBO() !gl.GLuint {
-        var vbo: gl.GLuint = 0;
-        gl.glGenBuffers(1, &vbo);
-        return vbo;
-    }
-    
-    /// Render the scene with the given rotation angle and camera
-    pub fn render(self: *const Renderer, angle: f32, cam: camera.Camera) void {
-        // Clear the screen
-        gl.glClearColor(0.05, 0.05, 0.1, 1.0);  // Darker background for better contrast
-        gl.glClear(gl.GL_COLOR_BUFFER_BIT | gl.GL_DEPTH_BUFFER_BIT);
-        
-        // Use our shader program
-        gl.glUseProgram(self.program);
-        
-        // Create 3D rotation matrices around different axes for the triangle
-        // Rotate around X axis (pitch)
-        const x_axis = zlm.Vec3.new(1, 0, 0);
-        const pitch_angle = angle * 0.5; // Slower rotation around X
-        const pitch_matrix = zlm.Mat4.createAngleAxis(x_axis, pitch_angle);
-        
-        // Rotate around Y axis (yaw)  
-        const y_axis = zlm.Vec3.new(0, 1, 0);
-        const yaw_angle = angle * 0.7; // Different speed for Y
-        const yaw_matrix = zlm.Mat4.createAngleAxis(y_axis, yaw_angle);
-        
-        // Rotate around Z axis (roll)
-        const z_axis = zlm.Vec3.new(0, 0, 1);
-        const roll_angle = angle; // Full speed for Z
-        const roll_matrix = zlm.Mat4.createAngleAxis(z_axis, roll_angle);
-        
-        // Combine rotations: Z * Y * X (applied in reverse order)
-        const model_matrix = roll_matrix.mul(yaw_matrix).mul(pitch_matrix);
-        
-        // Render triangle with full MVP matrix pipeline
-        self.renderTriangle(model_matrix, cam);
-    }
-    
-    /// Render the axes (with view transform to show correct orientation)
-    fn renderAxes(self: *const Renderer) void {
-        // Transform from our coordinate system (X=forward, Y=right, Z=up) 
-        // to OpenGL's default view (looking down -Z axis)
-        // We need to rotate so that:
-        // - Our +X (forward) becomes OpenGL's -Z (towards viewer)
-        // - Our +Y (right) stays OpenGL's +Y (right)
-        // - Our +Z (up) becomes OpenGL's +X (up in screen)
-        
-        // Create a proper view matrix to map our coordinate system to OpenGL's default view
-        // Our system: X=forward, Y=right, Z=up
-        // OpenGL default: looking down -Z, +Y up, +X right
-        // We need: Our +X -> OpenGL -Z, Our +Y -> OpenGL +X, Our +Z -> OpenGL +Y
-        
-        // This requires a combination of rotations
-        // First rotate around Y axis by -90 degrees, then around X axis by 90 degrees
-        const y_axis = zlm.Vec3.new(0, 1, 0);
-        const x_axis = zlm.Vec3.new(1, 0, 0);
-        const rot_y = zlm.Mat4.createAngleAxis(y_axis, -std.math.pi / 2.0);
-        const rot_x = zlm.Mat4.createAngleAxis(x_axis, std.math.pi / 2.0);
-        const view_rotation = rot_x.mul(rot_y);
-        
-        // Set the transform uniform (mat4)
-        if (self.transform_location != -1) {
-            // OpenGL expects column-major matrices, but zlm stores row-major
-            // We need to transpose before passing to OpenGL
-            const transposed = view_rotation.transpose();
-            gl.glUniformMatrix4fv(self.transform_location, 1, gl.GL_FALSE, @ptrCast(&transposed.fields));
-        }
-        
-        // Bind axes VAO and draw as lines
-        gl.glBindVertexArray(self.axes_vao);
-        gl.glDrawArrays(gl.GL_LINES, 0, 6); // 3 lines = 6 vertices
-        gl.glBindVertexArray(0);
-    }
-    
-    /// Render the triangle with model matrix and camera (full MVP pipeline)
-    fn renderTriangle(self: *const Renderer, model_matrix: zlm.Mat4, cam: camera.Camera) void {
-        // Temporarily use just view matrix for debugging distortions
-        const mvp_matrix = cam.getViewOnlyMatrix(model_matrix);
-        
-        // Set the transform uniform (mat4)
-        if (self.transform_location != -1) {
-            // OpenGL expects column-major matrices, but zlm stores row-major
-            // We need to transpose before passing to OpenGL
-            const transposed = mvp_matrix.transpose();
-            gl.glUniformMatrix4fv(self.transform_location, 1, gl.GL_FALSE, @ptrCast(&transposed.fields));
-        }
-        
-        // Bind triangle VAO and draw
-        gl.glBindVertexArray(self.triangle_vao);
-        gl.glDrawArrays(gl.GL_TRIANGLES, 0, 3);
-        gl.glBindVertexArray(0);
-    }
-    
-    /// Clean up OpenGL resources
-    pub fn deinit(self: *const Renderer) void {
-        std.debug.print("Cleaning up renderer resources...\n", .{});
-        gl.glDeleteBuffers(1, &self.triangle_vbo);
-        gl.glDeleteVertexArrays(1, &self.triangle_vao);
-        gl.glDeleteBuffers(1, &self.axes_vbo);
-        gl.glDeleteVertexArrays(1, &self.axes_vao);
-        gl.glDeleteProgram(self.program);
-    }
-};
-=======
 
 /// Renderer utilities - lightweight helpers for common rendering operations
 /// Individual scene objects (SceneGraphNode) now handle their own geometry and rendering
@@ -297,5 +13,4 @@
 pub fn setupRenderState() void {
     gl.glEnable(gl.GL_DEPTH_TEST);
     gl.glDepthFunc(gl.GL_LESS);
-}
->>>>>>> 15bb67e5
+}